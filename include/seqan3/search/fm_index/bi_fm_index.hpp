--- conflicted
+++ resolved
@@ -125,11 +125,7 @@
         detail::fm_index_validator::validate<alphabet_t, text_layout_mode_>(text);
 
         fwd_fm = fm_index_type{text};
-<<<<<<< HEAD
         rev_fm = rev_fm_index_type{text};
-=======
-        rev_fm = fm_index_type{rev_text, true};
->>>>>>> f0b5e939
     }
 
 public:
