// -----------------------------------------------------------------------------------------------------
// Copyright (c) 2006-2020, Knut Reinert & Freie Universität Berlin
// Copyright (c) 2016-2020, Knut Reinert & MPI für molekulare Genetik
// This file may be used, modified and/or redistributed under the terms of the 3-clause BSD-License
// shipped with this file and also available at: https://github.com/seqan/seqan3/blob/master/LICENSE.md
// -----------------------------------------------------------------------------------------------------

/*!\file
 * \author Christopher Pockrandt <christopher.pockrandt AT fu-berlin.de>
 * \brief Provides the unidirectional seqan3::fm_index.
 */

#pragma once

#include <sdsl/suffix_trees.hpp>

#include <seqan3/core/type_traits/range.hpp>
#include <seqan3/std/filesystem>
#include <seqan3/range/views/join.hpp>
#include <seqan3/range/views/to_rank.hpp>
#include <seqan3/range/views/to.hpp>
#include <seqan3/search/fm_index/concept.hpp>
#include <seqan3/search/fm_index/detail/fm_index_cursor.hpp>
#include <seqan3/search/fm_index/fm_index_cursor.hpp>
#include <seqan3/std/algorithm>
#include <seqan3/std/ranges>

namespace seqan3::detail
{
/*!\brief Class used to validate the requirements on the input text of the fm_index.
 * \ingroup search
 */
struct fm_index_validator
{
    /*!\brief Validates the fm_index template parameters and text.
     *
     * \tparam alphabet_t The alphabet type of the fm_index; must model seqan3::semialphabet.
     * \tparam text_layout_mode_ The text layout of the fm_index (single/collection).
     * \tparam text_t The text type used to construct the fm_index.
     *
     * \param[in] text The text used to construct the fm_index.
     *
     * \throws std::invalid_argument if `text` is empty.
     *
     * \details
     *
     * Checks if the given types are compatible and the text is not empty.
     */
    template <semialphabet alphabet_t, text_layout text_layout_mode_, std::ranges::range text_t>
    static void validate(text_t && text)
    {
        if constexpr (text_layout_mode_ == text_layout::single)
        {
            static_assert(std::ranges::bidirectional_range<text_t>, "The text must model bidirectional_range.");
            static_assert(std::convertible_to<range_innermost_value_t<text_t>, alphabet_t>,
                        "The alphabet of the text collection must be convertible to the alphabet of the index.");
            static_assert(range_dimension_v<text_t> == 1, "The input cannot be a text collection.");

            if (std::ranges::empty(text))
                throw std::invalid_argument("The text to index cannot be empty.");
        }
        else
        {
            static_assert(std::ranges::bidirectional_range<text_t>,
                          "The text collection must model bidirectional_range.");
            static_assert(std::ranges::bidirectional_range<std::ranges::range_reference_t<text_t>>,
                          "The elements of the text collection must model bidirectional_range.");
            static_assert(std::convertible_to<range_innermost_value_t<text_t>, alphabet_t>,
                          "The alphabet of the text collection must be convertible to the alphabet of the index.");
            static_assert(range_dimension_v<text_t> == 2, "The input must be a text collection.");

            if (std::ranges::empty(text))
                throw std::invalid_argument("The text collection to index cannot be empty.");
        }
        static_assert(alphabet_size<range_innermost_value_t<text_t>> <= 256, "The alphabet is too big.");
    }
};
} // namespace seqan3::detail

namespace seqan3
{

//!\cond
// forward declarations
template <typename index_t>
class fm_index_cursor;

template <typename index_t>
class bi_fm_index_cursor;

namespace detail
{
template <semialphabet alphabet_t,
          text_layout text_layout_mode_,
          detail::sdsl_index sdsl_index_type_>
class reverse_fm_index;
}
//!\endcond

/*!\addtogroup submodule_fm_index
 * \{
 */

/*!\brief The FM Index Configuration using a Wavelet Tree.
 *
 * \details
 *
 * ### Running time / Space consumption
 *
 * \f$SAMPLING\_RATE = 16\f$ \n
 * \f$\Sigma\f$: alphabet_size<alphabet_type> where alphabet_type is the seqan3 alphabet type (e.g. seqan3::dna4 has an
 *               alphabet size of 4).
 *
 * For an index over a text collection a delimiter is added in between the texts. This causes sigma to increase by 1.
 * \attention For any alphabet, the symbol with rank 255 is not allowed to occur in the text. Additionally,
 *            rank 254 cannot occur when indexing text collections.
 *
 * \if DEV
 * Rank 255 is generally not allowed. When constructing the index, we increase the rank of every letter by 1, since the
 * SDSL uses 0 as a sentinel. Incrementing 255 by 1 will cause the rank (uint8_t) to overflow to 0.
 * For text collections, 255 is reserved as delimiter between the individual texts. Therefore the letter with rank 254
 * cannot occur in the text.
 *
 * This index will only work for byte alphabets, i.e. alphabets with a size <= 256.
 * When switching to bigger alphabets, the static_asserts, the delimiter choice and the transform view for the
 * construction need to be adjusted. Additionally, all occurrences of uint8_t should be double checked to make sure
 * they also apply to bigger alphabets.
 * \endif
 *
 * \f$T_{BACKWARD\_SEARCH}: O(\log \Sigma)\f$
 *
 * \if DEV \todo Asymptotic space consumption: \endif
 *
 */
using sdsl_wt_index_type =
    sdsl::csa_wt<sdsl::wt_blcd<sdsl::bit_vector, // Wavelet tree type
                               sdsl::rank_support_v<>,
                               sdsl::select_support_scan<>,
                               sdsl::select_support_scan<0>>,
                 16, // Sampling rate of the suffix array
                 10'000'000, // Sampling rate of the inverse suffix array
                 sdsl::sa_order_sa_sampling<>, // How to sample positions in the suffix array (text VS SA sampling)
                 sdsl::isa_sampling<>, // How to sample positons in the inverse suffix array
                 sdsl::plain_byte_alphabet>; // How to represent the alphabet

/*!\brief The default FM Index Configuration.
 * \attention The default might be changed in a future release. If you rely on a stable API and on-disk-format,
 *            please hard-code your sdsl_index_type to a concrete type.
 */
using default_sdsl_index_type = sdsl_wt_index_type;

/*!\brief The SeqAn FM Index.
 * \implements seqan3::fm_index_specialisation
 * \tparam alphabet_t        The alphabet type; must model seqan3::semialphabet.
 * \tparam text_layout_mode_ Indicates whether this index works on a text collection or a single text.
 *                           See seqan3::text_layout.
 * \tparam sdsl_index_type_  The type of the underlying SDSL index, must model seqan3::sdsl_index.
 * \implements seqan3::cerealisable
 * \details
 *
 * The seqan3::fm_index is a fast and space-efficient string index to search strings and collections of strings.
 *
 * ### General information
 *
 * Here is a short example on how to build an index and search a pattern using an cursor. Please note that there is a
 * very powerful search module with a high-level interface seqan3::search that encapsulates the use of cursors.
 *
 * \include test/snippet/search/fm_index.cpp
 *
 * \attention When building an index for a **single text** over any alphabet, the symbol with rank 255 is reserved
 *            and may not occur in the text.
 *
 * Here is an example using a collection of strings (e.g. a genome with multiple chromosomes or a protein database):
 *
 * \include test/snippet/search/fm_index_collection.cpp
 *
 * \attention When building an index for a **text collection** over any alphabet, the symbols with rank 254 and 255
 *            are reserved and may not be used in the text.
 *
 * \if DEV
 * ### Choosing an index implementation
 *
 * The underlying implementation of the FM Index (rank data structure, sampling rates, etc.) can be specified by
 * passing a new SDSL index type as second template parameter:
 *
 * \todo Link to SDSL documentation or write our own once SDSL3 documentation is available somewhere....
 *
 * \endif
 */
template <semialphabet alphabet_t,
          text_layout text_layout_mode_,
          detail::sdsl_index sdsl_index_type_ = default_sdsl_index_type>
class fm_index
{
private:
    /*!\name Member types
     * \{
     */
    //!\brief The type of the underlying SDSL index.
    using sdsl_index_type = sdsl_index_type_;
    /*!\brief The type of the reduced alphabet type. (The reduced alphabet might be smaller than the original alphabet
     *        in case not all possible characters occur in the indexed text.)
     */
    using sdsl_char_type = typename sdsl_index_type::alphabet_type::char_type;
    //!\brief The type of the alphabet size of the underlying SDSL index.
    using sdsl_sigma_type = typename sdsl_index_type::alphabet_type::sigma_type;
    //!\}

    friend class detail::reverse_fm_index<alphabet_t, text_layout_mode_, sdsl_index_type_>;

    //!\brief Underlying index from the SDSL.
    sdsl_index_type index;

    //!\brief Bitvector storing begin positions for collections.
    sdsl::sd_vector<> text_begin;
    //!\brief Select support for text_begin.
    sdsl::select_support_sd<1> text_begin_ss;
    //!\brief Rank support for text_begin.
    sdsl::rank_support_sd<1> text_begin_rs;

    /*!\brief Constructs the index given a range.
              The range cannot be an rvalue (i.e. a temporary object) and has to be non-empty.
     * \tparam text_t The type of range to construct from; must model std::ranges::bidirectional_range.
     * \param[in] text The text to construct from.
     *
     * \details
     * \if DEV
     * \todo This has to be better implemented with regard to the memory peak due to not matching interfaces
     *       with the SDSL.
     * \endif
     *
     * ### Complexity
     *
     * \if DEV \todo \endif At least linear.
     *
     * ### Exceptions
     *
     * No guarantee. \if DEV \todo Ensure strong exception guarantee. \endif
     */
    template <std::ranges::range text_t>
    //!\cond
        requires (text_layout_mode_ == text_layout::single)
    //!\endcond
    void construct(text_t && text)
    {
        detail::fm_index_validator::validate<alphabet_t, text_layout_mode_>(text);

        constexpr auto sigma = alphabet_size<alphabet_t>;

        // TODO:
        // * check what happens in sdsl when constructed twice!
        // * choose between in-memory/external and construction algorithms
        // * sdsl construction currently only works for int_vector, std::string and char *, not ranges in general
        // uint8_t largest_char = 0;
        sdsl::int_vector<8> tmp_text(std::ranges::distance(text));

        std::ranges::move(text
                          | views::to_rank
                          | std::views::transform([] (uint8_t const r)
                          {
                              if constexpr (sigma == 256)
                              {
                                  if (r == 255)
                                      throw std::out_of_range("The input text cannot be indexed, because for full"
                                                              "character alphabets the last one/two values are reserved"
                                                              "(single sequence/collection).");
                              }
                              return r + 1;
                          })
                          | std::views::reverse,
                          std::ranges::begin(tmp_text)); // reverse and increase rank by one

        sdsl::construct_im(index, tmp_text, 0);

        // TODO: would be nice but doesn't work since it's private and the public member references are const
        // index.m_C.resize(largest_char);
        // index.m_C.shrink_to_fit();
        // index.m_sigma = largest_char;
    }

    //!\overload
    template <std::ranges::range text_t>
    //!\cond
        requires (text_layout_mode_ == text_layout::collection)
    //!\endcond
<<<<<<< HEAD
    void construct(text_t && text, bool reverse = false)
=======
    void construct(text_t && text, bool rev = false)
>>>>>>> f0b5e939
    {
        detail::fm_index_validator::validate<alphabet_t, text_layout_mode_>(text);

        std::vector<size_t> text_sizes;

        for (auto && t : text)
            text_sizes.push_back(std::ranges::distance(t));

        size_t const number_of_texts{text_sizes.size()};

        // text size including delimiters
        size_t const text_size = std::accumulate(text_sizes.begin(), text_sizes.end(), 0) + number_of_texts;

        if (number_of_texts == text_size)
            throw std::invalid_argument("A text collection that only contains empty texts cannot be indexed.");

        constexpr auto sigma = alphabet_size<alphabet_t>;

        // Instead of creating a bitvector of size `text_size`, setting the bits to 1 and then compressing it, we can
        // use the `sd_vector_builder(text_size, number_of_ones)` because we know the parameters and the 1s we want to
        // set are in a strictly increasing order. This inplace construction of the compressed vector saves memory.
        sdsl::sd_vector_builder builder(text_size, number_of_texts);
        size_t prefix_sum{0};

        for (auto && size : text_sizes)
        {
            builder.set(prefix_sum);
            prefix_sum += size + 1;
        }

        text_begin    = sdsl::sd_vector<>(builder);
        text_begin_ss = sdsl::select_support_sd<1>(&text_begin);
        text_begin_rs = sdsl::rank_support_sd<1>(&text_begin);

        // last text in collection needs no delimiter if we have more than one text in the collection
<<<<<<< HEAD
        sdsl::int_vector<8> tmp_text(text_size - (number_of_texts > 1));
=======
        sdsl::int_vector<8> tmp_text(text_size - 1);
>>>>>>> f0b5e939

        constexpr uint8_t delimiter = sigma >= 255 ? 255 : sigma + 1;

        std::ranges::move(text
                          | views::deep{views::to_rank}
                          | views::deep
                          {
                              std::views::transform([] (uint8_t const r)
                              {
                                  if constexpr (sigma >= 255)
                                  {
                                      if (r >= 254)
                                          throw std::out_of_range("The input text cannot be indexed, because"
                                                                  " for full character alphabets the last one/"
                                                                  "two values are reserved (single sequence/"
                                                                  "collection).");
                                  }
                                  return r + 1;
                              })
                          }
                          | views::join(delimiter),
                          std::ranges::begin(tmp_text));

        if (!reverse)
        {
            // we need at least one delimiter
            if (number_of_texts == 1)
                tmp_text.back() = delimiter;

<<<<<<< HEAD
            std::ranges::reverse(tmp_text);
        }
        else
        {
            // If only one text is in the text collection, we still need one delimiter at the end to be able to
            // conduct rank and select queries when locating hits in the index.
            // Also, tmp_text looks like [text|0], but after reversing we need [txet|0] to be able to add the delimiter.
            if (number_of_texts == 1)
            {
                std::ranges::reverse(tmp_text.begin(), tmp_text.end() - 1);
                tmp_text.back() = delimiter;
            }
            else
            {
                std::ranges::reverse(tmp_text);
            }
=======
        if (rev)
        {
            std::ranges::reverse(tmp_text);
            if (std::ranges::distance(text) == 1)
                tmp_text.push_back(delimiter);
        }
        else
        {
            if (std::ranges::distance(text) == 1)
                tmp_text.push_back(delimiter);
            std::ranges::reverse(tmp_text);
>>>>>>> f0b5e939
        }

        sdsl::construct_im(index, tmp_text, 0);
    }

public:
    //!\brief Indicates whether index is built over a collection.
    static constexpr text_layout text_layout_mode = text_layout_mode_;

    /*!\name Member types
     * \{
     */
    //!\brief The type of the underlying character of the indexed text.
    using alphabet_type = alphabet_t;
    //!\brief Type for representing positions in the indexed text.
    using size_type = typename sdsl_index_type::size_type;
    //!\brief The type of the (unidirectional) cursor.
    using cursor_type = fm_index_cursor<fm_index>;
    //!\}

	template <semialphabet, text_layout, detail::sdsl_index>
    friend class bi_fm_index;

    template <typename bi_fm_index_t>
    friend class bi_fm_index_cursor;

    template <typename bi_fm_index_t>
    friend class bi_fm_index_cursor_ng2;

    template <typename bi_fm_index_t>
    friend class bi_fm_index_cursor_ng3;

    template <typename bi_fm_index_t>
    friend class bi_fm_index_cursor_ng4;

    template <typename bi_fm_index_t>
    friend class bi_fm_index_cursor_ng5;

    template <typename bi_fm_index_t>
    friend class bi_fm_index_cursor_ng6;


    template <typename fm_index_t>
    friend class fm_index_cursor;

    template <typename fm_index_t>
    friend class detail::fm_index_cursor_node;

    /*!\name Constructors, destructor and assignment
     * \{
     */
    fm_index() = default;              //!< Defaulted.

    //!\brief When copy constructing, also update internal data structures.
    fm_index(fm_index const & rhs) :
        index{rhs.index}, text_begin{rhs.text_begin}, text_begin_ss{rhs.text_begin_ss}, text_begin_rs{rhs.text_begin_rs}
    {
        text_begin_ss.set_vector(&text_begin);
        text_begin_rs.set_vector(&text_begin);
    }

    //!\brief When move constructing, also update internal data structures.
    fm_index(fm_index && rhs) :
        index{std::move(rhs.index)}, text_begin{std::move(rhs.text_begin)},text_begin_ss{std::move(rhs.text_begin_ss)},
        text_begin_rs{std::move(rhs.text_begin_rs)}
    {
        text_begin_ss.set_vector(&text_begin);
        text_begin_rs.set_vector(&text_begin);
    }

    //!\brief When copy/move assigning, also update internal data structures.
    fm_index & operator=(fm_index rhs)
    {
        index = std::move(rhs.index);
        text_begin = std::move(rhs.text_begin);
        text_begin_ss = std::move(rhs.text_begin_ss);
        text_begin_rs = std::move(rhs.text_begin_rs);

        text_begin_ss.set_vector(&text_begin);
        text_begin_rs.set_vector(&text_begin);

        return *this;
    }

    ~fm_index() = default;             //!< Defaulted.

    /*!\brief Constructor that immediately constructs the index given a range. The range cannot be empty.
     * \tparam text_t The type of range to construct from; must model std::ranges::bidirectional_range.
     * \param[in] text The text to construct from.
     *
     * ### Complexity
     *
     * \if DEV \todo \endif At least linear.
     */
    template <std::ranges::bidirectional_range text_t>
    explicit fm_index(text_t && text)
    {
        construct(std::forward<text_t>(text));
    }

    void init() {
    	index.init();
    }
    //!\}

    template <std::ranges::range text_t>
    fm_index(text_t && text, bool rev)
    {
        construct(std::forward<text_t>(text), rev);
    }

    /*!\brief Returns the length of the indexed text including sentinel characters.
     * \returns Returns the length of the indexed text including sentinel characters.
     *
     * ### Complexity
     *
     * Constant.
     *
     * ### Exceptions
     *
     * No-throw guarantee.
     */
    size_type size() const noexcept
    {
        return index.size();
    }

    /*!\brief Checks whether the index is empty.
     * \returns `true` if the index is empty, `false` otherwise.
     *
     * ### Complexity
     *
     * Constant.
     *
     * ### Exceptions
     *
     * No-throw guarantee.
     */
    bool empty() const noexcept
    {
        return size() == 0;
    }

    /*!\brief Compares two indices.
     * \returns `true` if the indices are equal, false otherwise.
     *
     * ### Complexity
     *
     * Linear.
     *
     * ### Exceptions
     *
     * No-throw guarantee.
     */
    bool operator==(fm_index const & rhs) const noexcept
    {
        // (void) rhs;
        return (index == rhs.index) && (text_begin == rhs.text_begin);
    }

    /*!\brief Compares two indices.
     * \returns `true` if the indices are unequal, false otherwise.
     *
     * ### Complexity
     *
     * Linear.
     *
     * ### Exceptions
     *
     * No-throw guarantee.
     */
    bool operator!=(fm_index const & rhs) const noexcept
    {
        return !(*this == rhs);
    }

    /*!\brief Returns a seqan3::fm_index_cursor on the index that can be used for searching.
     *        \if DEV
     *            Cursor is pointing to the root node of the implicit suffix tree.
     *        \endif
     * \returns Returns a (unidirectional) seqan3::fm_index_cursor on the index.
     *
     * ### Complexity
     *
     * Constant.
     *
     * ### Exceptions
     *
     * No-throw guarantee.
     */
    cursor_type cursor() const noexcept
    {
        return {*this};
    }

    /*!\cond DEV
     * \brief Serialisation support function.
     * \tparam archive_t Type of `archive`; must satisfy seqan3::cereal_archive.
     * \param archive The archive being serialised from/to.
     *
     * \attention These functions are never called directly, see \ref serialisation for more details.
     */
    template <cereal_archive archive_t>
    void CEREAL_SERIALIZE_FUNCTION_NAME(archive_t & archive)
    {
        archive(index);
        archive(text_begin);
        archive(text_begin_ss);
        text_begin_ss.set_vector(&text_begin);
        archive(text_begin_rs);
        text_begin_rs.set_vector(&text_begin);

        auto sigma = alphabet_size<alphabet_t>;
        archive(sigma);
        if (sigma != alphabet_size<alphabet_t>)
        {
            throw std::logic_error{"The fm_index was built over an alphabet of size " + std::to_string(sigma) +
                                   " but it is being read into an fm_index with an alphabet of size " +
                                   std::to_string(alphabet_size<alphabet_t>) + "."};
        }

        bool tmp = text_layout_mode;
        archive(tmp);
        if (tmp != text_layout_mode)
        {
            throw std::logic_error{std::string{"The fm_index was built over a "} +
                                   (tmp ? "text collection" : "single text") +
                                   " but it is being read into an fm_index expecting a " +
                                   (text_layout_mode ? "text collection." : "single text.")};
        }
    }
    //!\endcond

};

/*!\name Template argument type deduction guides
 * \{
 */
//! \brief Deduces the alphabet and dimensions of the text.
template <std::ranges::range text_t>
fm_index(text_t &&) -> fm_index<range_innermost_value_t<text_t>, text_layout{range_dimension_v<text_t> != 1}>;
//!\}

//!\}
} // namespace seqan3

namespace seqan3::detail
{

/*!\brief An FM Index specialisation that handles reversing the given text.
 * \implements seqan3::fm_index_specialisation
 * \tparam alphabet_t        The alphabet type; must model seqan3::semialphabet.
 * \tparam text_layout_mode  Indicates whether this index works on a text collection or a single text.
 *                           See seqan3::text_layout.
 * \tparam sdsl_index_type   The type of the underlying SDSL index, must model seqan3::sdsl_index.
 * \implements seqan3::cerealisable
 *
 * \details
 *
 *  This FM Index reverses the given text before constructing the seqan3::fm_index.
 *  This type is used by the seqan3::bi_fm_index.
 */
template <semialphabet alphabet_t,
          text_layout text_layout_mode,
          detail::sdsl_index sdsl_index_type = default_sdsl_index_type>
class reverse_fm_index : public fm_index<alphabet_t, text_layout_mode, sdsl_index_type>
{
private:
    //!\copydoc fm_index::construct()
    template <std::ranges::range text_t>
    void construct_(text_t && text)
    {
        if constexpr (text_layout_mode == text_layout::single)
        {
            auto reverse_text = text | std::views::reverse;
            this->construct(reverse_text);
        }
        else
        {
            auto reverse_text = text | views::deep{std::views::reverse} | std::views::reverse;
            this->construct(reverse_text, true);
        }
    }

public:
    using fm_index<alphabet_t, text_layout_mode, sdsl_index_type>::fm_index;

    //!\copydoc fm_index::fm_index(text_t && text)
    template <std::ranges::bidirectional_range text_t>
    explicit reverse_fm_index(text_t && text)
    {
        construct_(std::forward<text_t>(text));
    }

};

} // namespace seqan3::detail<|MERGE_RESOLUTION|>--- conflicted
+++ resolved
@@ -283,11 +283,7 @@
     //!\cond
         requires (text_layout_mode_ == text_layout::collection)
     //!\endcond
-<<<<<<< HEAD
     void construct(text_t && text, bool reverse = false)
-=======
-    void construct(text_t && text, bool rev = false)
->>>>>>> f0b5e939
     {
         detail::fm_index_validator::validate<alphabet_t, text_layout_mode_>(text);
 
@@ -323,11 +319,7 @@
         text_begin_rs = sdsl::rank_support_sd<1>(&text_begin);
 
         // last text in collection needs no delimiter if we have more than one text in the collection
-<<<<<<< HEAD
         sdsl::int_vector<8> tmp_text(text_size - (number_of_texts > 1));
-=======
-        sdsl::int_vector<8> tmp_text(text_size - 1);
->>>>>>> f0b5e939
 
         constexpr uint8_t delimiter = sigma >= 255 ? 255 : sigma + 1;
 
@@ -357,7 +349,6 @@
             if (number_of_texts == 1)
                 tmp_text.back() = delimiter;
 
-<<<<<<< HEAD
             std::ranges::reverse(tmp_text);
         }
         else
@@ -374,19 +365,6 @@
             {
                 std::ranges::reverse(tmp_text);
             }
-=======
-        if (rev)
-        {
-            std::ranges::reverse(tmp_text);
-            if (std::ranges::distance(text) == 1)
-                tmp_text.push_back(delimiter);
-        }
-        else
-        {
-            if (std::ranges::distance(text) == 1)
-                tmp_text.push_back(delimiter);
-            std::ranges::reverse(tmp_text);
->>>>>>> f0b5e939
         }
 
         sdsl::construct_im(index, tmp_text, 0);
