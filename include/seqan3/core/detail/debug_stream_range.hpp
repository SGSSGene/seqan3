--- conflicted
+++ resolved
@@ -136,13 +136,8 @@
 template <typename char_t, sequence sequence_t>
 inline debug_stream_type<char_t> & operator<<(debug_stream_type<char_t> & s, sequence_t && sequence)
 //!\cond
-<<<<<<< HEAD
     requires detail::debug_stream_range_guard<sequence_t> &&
-             (!detail::is_uint_adaptation_v<remove_cvref_t<std::ranges::range_reference_t<sequence_t>>>)
-=======
-    requires detail::debug_stream_range_guard<rng_t> &&
-             (!detail::is_uint_adaptation_v<std::remove_cvref_t<std::ranges::range_reference_t<rng_t>>>)
->>>>>>> 31fc2317
+             (!detail::is_uint_adaptation_v<std::remove_cvref_t<std::ranges::range_reference_t<sequence_t>>>)
 //!\endcond
 {
     for (auto && chr : sequence)
